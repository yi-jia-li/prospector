#!/usr/bin/env python
# -*- coding: utf-8 -*-

"""fitting.py -- Default posterior probability function and high-level fitting
methods for prospector
"""


import time
from functools import partial as argfix

import numpy as np
from scipy.optimize import minimize, least_squares
import warnings

from .minimizer import minimize_wrapper, minimizer_ball
from .ensemble import run_emcee_sampler
from .nested import run_dynesty_sampler
from ..likelihood.likelihood import compute_chi, compute_lnlike


__all__ = ["lnprobfn", "fit_model",
           "run_minimize", "run_emcee", "run_dynesty"
           ]


def lnprobfn(theta, model=None, observations=None, sps=None,
             residuals=False, nested=False, negative=False, verbose=False):
    """Given a parameter vector and optionally a dictionary of observational
    ata and a model object, return the matural log of the posterior. This
    requires that an sps object (and if using spectra and gaussian processes, a
    NoiseModel) be instantiated.

    Parameters
    ----------
    theta :  ndarray of shape ``(ndim,)``
        Input parameter vector

    model : instance of the :py:class:`prospect.models.SpecModel`
        The model parameterization and parameter state. Must have
        :py:meth:`predict()` defined

    observations : A list of :py:class:`observation.Observation` instances
        The data to be fit.

    sps : instance of a :py:class:`prospect.sources.SSPBasis` (sub-)class.
        The object used to construct the basic physical spectral model.
        Anything with a compatible :py:func:`get_galaxy_spectrum` can
        be used here. It will be passed to ``lnprobfn``

    residuals : bool (optional, default: False)
        A switch to allow vectors of :math:`\chi` values to be returned instead
        of a scalar posterior probability.  This can be useful for
        least-squares optimization methods. Note that prior probabilities are
        not included in this calculation.

    nested : bool (optional, default: False)
        If ``True``, do not add the ln-prior probability to the ln-likelihood
        when computing the ln-posterior.  For nested sampling algorithms the
        prior probability is incorporated in the way samples are drawn, so
        should not be included here.

    negative: bool (optional, default: False)
        If ``True`` return the negative on the ln-probability for minimization
        purposes.

    Returns
    -------
    lnp : float or ndarry of shape `(ndof,)`
        Ln-probability, unless ``residuals=True`` in which case a vector of
        :math:`\chi` values is returned.
    """
    if residuals:
        ndof = np.sum([obs["ndof"] for obs in observations])
        lnnull = np.zeros(ndof) - 1e18  # -np.infty
    else:
        lnnull = -np.infty

    # --- Calculate prior probability and exit if not within prior ---
    lnp_prior = model.prior_product(theta, nested=nested)
    if not np.isfinite(lnp_prior):
        return lnnull

    # set parameters
    model.set_parameters(theta)

    #  --- Update Noise Model Parameters ---
    [obs.noise.update(**model.params) for obs in observations
     if obs.noise is not None]

    # --- Generate mean model ---
    try:
        predictions, x = model.predict(theta, observations, sps=sps)
    except(ValueError):
        return lnnull
    except:
        print("There was an error during the likelihood call at parameters {}".format(theta))
        raise

    # --- Optionally return chi vectors for least-squares ---
    # note this does not include priors!
    if residuals:
        chi = [compute_chi(pred, obs) for pred, obs in zip(predictions, observations)]
        return np.concatenate(chi)

    # --- Emission Lines ---
    lnp_eline = getattr(model, "_ln_eline_penalty", 0.0)

    # --- Calculate likelihoods ---
    lnp_data = [compute_lnlike(pred, obs, vectors={}) for pred, obs
                in zip(predictions, observations)]

    lnp = lnp_prior + np.sum(lnp_data) + lnp_eline
    if negative:
        lnp *= -1

    return lnp


def wrap_lnp(lnpfn, observations, model, sps, **lnp_kwargs):
    return argfix(lnpfn, observations=observations, model=model, sps=sps,
                  **lnp_kwargs)


def fit_model(observations, model, sps, lnprobfn=lnprobfn,
              optimize=False, emcee=False, dynesty=True, **kwargs):
    """Fit a model to observations using a number of different methods

    Parameters
    ----------
    observations : list of :py:class:`observate.Observation` instances
        The data to be fit.

    model : instance of the :py:class:`prospect.models.SpecModel`
        The model parameterization and parameter state.  It will be
        passed to ``lnprobfn``.

    sps : instance of a :py:class:`prospect.sources.SSPBasis` (sub-)class.
        The object used to construct the basic physical spectral model.
        Anything with a compatible :py:func:`get_galaxy_spectrum` can
        be used here. It will be passed to ``lnprobfn``

    lnprobfn : callable (optional, default: :py:meth:`lnprobfn`)
        A posterior probability function that can take ``observations``,
        ``model``, and ``sps`` as keywords. By default use the
        :py:func:`lnprobfn` defined above.

    optimize : bool (optional, default: False)
        If ``True``, conduct a round of optimization before sampling from the
        posterior.  The model state will be set to the best value at the end of
        optimization before continuing on to sampling or returning.  Parameters
        controlling the optimization can be passed via ``kwargs``, including

        + ``min_method``: 'lm' | 'powell'
        + ``nmin``: number of minimizations to do.  Beyond the first, minimizations
          will be started from draws from the prior.
        + ``min_opts``: dictionary of minimization options passed to the
          scipy.optimize.minimize method.

        See :py:func:`run_minimize` for details.

    emcee : bool  (optional, default: False)
        If ``True``, sample from the posterior using emcee.  Additonal
        parameters controlling emcee can be passed via ``**kwargs``.  These include

        + ``initial_positions``: A set of initial positions for the walkers
        + ``hfile``: an open h5py.File file handle for writing result incrementally

        Many additional emcee parameters can be provided here, see
        :py:func:`run_emcee` for details.

    dynesty : bool (optional, default: True)
        If ``True``, sample from the posterior using dynesty.  Additonal
        parameters controlling dynesty can be passed via ``**kwargs``. See
        :py:func:`run_dynesty` for details.

    Returns
    -------
    output : dictionary
        A dictionary with two keys, ``"optimization"`` and ``"sampling"``.  The
        value of each of these is a 2-tuple with results in the first element
        and durations (in seconds) in the second element.
    """
    # Make sure obs has required keys
    [obs.rectify() for obs in observations]

    if emcee & dynesty:
        msg = ("Cannot run both emcee and dynesty fits "
               "in a single call to fit_model")
        raise(ValueError, msg)
    if (not emcee) & (not dynesty) & (not optimize):
        msg = ("No sampling or optimization routine "
               "specified by user; returning empty results")
        warnings.warn(msg)

    output = {"optimization": (None, 0.),
              "sampling": (None, 0.)}

    if optimize:
        optres, topt, best = run_minimize(observations, model, sps,
                                          lnprobfn=lnprobfn, **kwargs)
        # set to the best
        model.set_parameters(optres[best].x)
        output["optimization"] = (optres, topt)

    if emcee:
        run_sampler = run_emcee
    elif dynesty:
        run_sampler = run_dynesty
    else:
        return output

    output["sampling"] = run_sampler(observations, model, sps,
                                     lnprobfn=lnprobfn, **kwargs)
    return output


def run_minimize(observations=None, model=None, sps=None, lnprobfn=lnprobfn,
                 min_method='lm', min_opts={}, nmin=1, pool=None, **extras):
    """Run a minimization.  This wraps the lnprobfn fixing the ``obs``,
    ``model``, ``noise``, and ``sps`` objects, and then runs a minimization of
    -lnP using scipy.optimize methods.

    Parameters
    ----------
    observations : list of :py:class:`observate.Observation` instances
        The data to be fit.

    model : instance of the :py:class:`prospect.models.SpecModel`
        The model parameterization and parameter state.  It will be
        passed to ``lnprobfn``.

    sps : instance of a :py:class:`prospect.sources.SSPBasis` (sub-)class.
        The object used to construct the basic physical spectral model.
        Anything with a compatible :py:func:`get_galaxy_spectrum` can
        be used here. It will be passed to ``lnprobfn``

    lnprobfn : callable (optional, default: :py:meth:`lnprobfn`)
        A posterior probability function that can take ``observations``,
        ``model``, and ``sps`` as keywords. By default use the
        :py:func:`lnprobfn` defined above.

    min_method : string (optional, default: 'lm')
        Method to use for minimization
        * 'lm': Levenberg-Marquardt
        * 'powell': Powell line search method

    nmin : int (optional, default: 1)
        Number of minimizations to do.  Beyond the first, minimizations will be
        started from draws from the prior.

    min_opts : dict (optional, default: {})
        Dictionary of minimization options passed to the scipy.optimize method.
        These include things like 'xtol', 'ftol', etc..

    pool : object (optional, default: None)
        A pool to use for parallel optimization from multiple initial positions.

    Returns
    -------
    results :
        A list of `scipy.optimize.OptimizeResult` objects.

    t_wall : float
        Wall time used for the minimization, in seconds.

    best : int
        The index of the results list containing the lowest chi-square result.
    """
    initial = model.theta.copy()

    lsq = ["lm"]
    scalar = ["powell"]

    # --- Set some options based on minimization method ---
    if min_method in lsq:
        algorithm = least_squares
        residuals = True
        min_opts["x_scale"] = "jac"
    elif min_method in scalar:
        algorithm = minimize
        residuals = False

    args = []
    loss = argfix(lnprobfn, observations=observations, model=model, sps=sps,
                  residuals=residuals, negative=True)
    minimizer = minimize_wrapper(algorithm, loss, [], min_method, min_opts)
    qinit = minimizer_ball(initial, nmin, model)

    if pool is not None:
        M = pool.map
    else:
        M = map

    t = time.time()
    results = list(M(minimizer, [np.array(q) for q in qinit]))
    tm = time.time() - t

    if min_method in lsq:
        chisq = [np.sum(r.fun**2) for r in results]
        best = np.argmin(chisq)
    elif min_method in scalar:
        best = np.argmin([p.fun for p in results])

    return results, tm, best


def run_emcee(observations, model, sps, lnprobfn=lnprobfn,
              hfile=None, initial_positions=None, **kwargs):
    """Run emcee, optionally including burn-in and convergence checking.  Thin
    wrapper on :py:class:`prospect.fitting.ensemble.run_emcee_sampler`

    Parameters
    ----------
    observations : list of :py:class:`observate.Observation` instances
        The data to be fit.

    model : instance of the :py:class:`prospect.models.SpecModel`
        The model parameterization and parameter state.  It will be
        passed to ``lnprobfn``.

    sps : instance of a :py:class:`prospect.sources.SSPBasis` (sub-)class.
        The object used to construct the basic physical spectral model.
        Anything with a compatible :py:func:`get_galaxy_spectrum` can
        be used here. It will be passed to ``lnprobfn``

    lnprobfn : callable (optional, default: :py:meth:`lnprobfn`)
        A posterior probability function that can take ``observations``,
        ``model``, and ``sps`` as keywords. By default use the
        :py:func:`lnprobfn` defined above.

    hfile : :py:class:`h5py.File()` instance (optional, default: None)
        A file handle for a :py:class:`h5py.File` object that will be written
        to incremantally during sampling.

    initial_positions : ndarray of shape ``(nwalkers, ndim)`` (optional, default: None)
        If given, a set of initial positions for the emcee walkers.  Rounds of
        burn-in will be skipped if this parameter is present.

    Extra Parameters
    --------
    nwalkers : int
        The number of walkers to use.  If None, use the nearest power of two to
        ``ndim * walker_factor``.

    niter : int
        Number of iterations for the production run

    nburn : list of int
        List of the number of iterations to run in each round of burn-in (for
        removing stuck walkers.) E.g. `nburn=[32, 64]` will run the sampler for
        32 iterations before reinitializing and then run the sampler for
        another 64 iterations before starting the production run.

    storechain : bool (default: True)
        If using HDF5 output, setting this to False will keep the chain from
        being held in memory by the sampler object.

    :param pool: (optional)
        A ``Pool`` object, either from ``multiprocessing`` or from
        ``emcee.mpi_pool``.

    :param interval:
        Fraction of the full run at which to flush to disk, if using hdf5 for
        output.

    :param convergence_check_interval:
        How often to assess convergence, in number of iterations. If this is
        not `None`, then the KL convergence test is run.

    :param convergence_chunks:
        The number of iterations to combine when creating the marginalized
        parameter probability functions.

    :param convergence_stable_points_criteria:
        The number of stable convergence checks that the chain must pass before
        being declared stable.

    Returns
    --------
    sampler :
        An instance of :py:class:`emcee.EnsembleSampler`.

    t_wall : float
        Duration of sampling (including burn-in) in seconds of wall time.
    """
    q = model.theta.copy()

<<<<<<< HEAD
    postkwargs = {}
    for item in ['obs', 'model', 'sps', 'noise']:
        val = eval(item)
        if val is not None:
            postkwargs[item] = val
    
    postkwargs['nested'] = False
=======
    postkwargs = {"observations": observations,
                  "model": model,
                  "sps": sps,
                  "nested": False,
                  }
>>>>>>> b055d6f9

    # Could try to make signatures for these two methods the same....
    if initial_positions is not None:
        meth = restart_emcee_sampler
        t = time.time()
        out = meth(lnprobfn, initial_positions, hdf5=hfile,
                   postkwargs=postkwargs, **kwargs)
        sampler = out
        ts = time.time() - t
    else:
        meth = run_emcee_sampler
        t = time.time()
        out = meth(lnprobfn, q, model, hdf5=hfile,
                   postkwargs=postkwargs, **kwargs)
        sampler, burn_p0, burn_prob0 = out
        ts = time.time() - t

    return sampler, ts


def run_dynesty(observations, model, sps, lnprobfn=lnprobfn,
                pool=None, nested_target_n_effective=10000, **kwargs):
    """Thin wrapper on :py:class:`prospect.fitting.nested.run_dynesty_sampler`

    Parameters
    ----------
    observations : list of :py:class:`observate.Observation` instances
        The data to be fit.

    model : instance of the :py:class:`prospect.models.SpecModel`
        The model parameterization and parameter state.  It will be
        passed to ``lnprobfn``.

    sps : instance of a :py:class:`prospect.sources.SSPBasis` (sub-)class.
        The object used to construct the basic physical spectral model.
        Anything with a compatible :py:func:`get_galaxy_spectrum` can
        be used here. It will be passed to ``lnprobfn``

    lnprobfn : callable (optional, default: :py:meth:`lnprobfn`)
        A posterior probability function that can take ``observations``,
        ``model``, and ``sps`` as keywords. By default use the
        :py:func:`lnprobfn` defined above.

    Extra Parameters
    --------
    nested_bound: (optional, default: 'multi')

    nested_sample: (optional, default: 'unif')

    nested_nlive_init: (optional, default: 100)

    nested_nlive_batch: (optional, default: 100)

    nested_dlogz_init: (optional, default: 0.02)

    nested_maxcall: (optional, default: None)

    nested_walks: (optional, default: 25)

    Returns
    --------
    result:
        An instance of :py:class:`dynesty.results.Results`.

    t_wall : float
        Duration of sampling in seconds of wall time.
    """
    from dynesty.dynamicsampler import stopping_function, weight_function
    nested_stop_kwargs = {"target_n_effective": nested_target_n_effective}

    lnp = wrap_lnp(lnprobfn, observations, model, sps, nested=True)

    # Need to deal with postkwargs...

    t = time.time()
    dynestyout = run_dynesty_sampler(lnp, model.prior_transform, model.ndim,
                                     stop_function=stopping_function,
                                     wt_function=weight_function,
                                     nested_stop_kwargs=nested_stop_kwargs,
                                     pool=pool, **kwargs)
    ts = time.time() - t

    return dynestyout, ts<|MERGE_RESOLUTION|>--- conflicted
+++ resolved
@@ -74,7 +74,7 @@
         ndof = np.sum([obs["ndof"] for obs in observations])
         lnnull = np.zeros(ndof) - 1e18  # -np.infty
     else:
-        lnnull = -np.infty
+        lnnull = -np.inf
 
     # --- Calculate prior probability and exit if not within prior ---
     lnp_prior = model.prior_product(theta, nested=nested)
@@ -386,24 +386,16 @@
     """
     q = model.theta.copy()
 
-<<<<<<< HEAD
     postkwargs = {}
-    for item in ['obs', 'model', 'sps', 'noise']:
+    for item in ['observations', 'model', 'sps']:
         val = eval(item)
         if val is not None:
             postkwargs[item] = val
-    
     postkwargs['nested'] = False
-=======
-    postkwargs = {"observations": observations,
-                  "model": model,
-                  "sps": sps,
-                  "nested": False,
-                  }
->>>>>>> b055d6f9
 
     # Could try to make signatures for these two methods the same....
     if initial_positions is not None:
+        raise NotImplementedError
         meth = restart_emcee_sampler
         t = time.time()
         out = meth(lnprobfn, initial_positions, hdf5=hfile,
