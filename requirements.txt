--- conflicted
+++ resolved
@@ -3,9 +3,5 @@
 scipy >= 1.1.0
 astropy
 h5py
-<<<<<<< HEAD
-astro-sedpy
-=======
 astro-sedpy >= 0.3.0
-six
->>>>>>> b055d6f9
+six